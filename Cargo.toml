[package]
name = "r4d"
<<<<<<< HEAD
version = "2.1.2"
=======
version = "2.1.3"
>>>>>>> cae9f4a4
edition = "2018"
license = "MIT OR Apache-2.0"
keywords = ["macro", "cli", "text-processing"]
categories = ["command-line-utilities", "text-processing"]
description = "Text oriented macro processor"
homepage = "https://github.com/simhyeon/r4d"
repository = "https://github.com/simhyeon/r4d"
readme = "README.md"

[[bin]]
name = "rad"
path = "src/bin.rs"

[lib]
name = "rad"
path = "src/lib.rs"
crate-type = ["cdylib","rlib"]

[features]
default = ["for_macro"]
# For some reaons that I dont' know, clap cannot be enabled with dep: prefix
basic = ["clap"]
binary = ["clap","debug", "full"]
full = [ "evalexpr", "chrono", "textwrap", "cindex"]

debug = [ "dep:crossterm", "dep:similar" ]
color = [ "dep:colored" ]
hook = []
<<<<<<< HEAD
storage = []
signature = ["serde_json"]
wasm = ["wasm-bindgen", "console_error_panic_hook", "wee_alloc"]
template = ["rad_ext_template"]
=======
signature = ["dep:serde_json"]
wasm = ["dep:wasm-bindgen", "dep:console_error_panic_hook", "dep:wee_alloc"]
template = ["dep:rad_ext_template"]
>>>>>>> cae9f4a4

#/// Backword compatibility features, will be removed in 3.0. Enable this feature if you use $: syntax for "for" variant macros
for_macro = []

#/// Compatiliby feature, will be removed in 3.0
csv = []
#/// Compatiliby feature, will be removed in 3.0
storage = []
#/// Compatiliby feature, will be removed in 3.0
lipsum = []

[dependencies]
bincode = "1.3.3"
regex = "1.5.4"
lazy_static = "1.4.0"
<<<<<<< HEAD
=======
dcsv = { git="https://github.com/simhyeon/dcsv", branch = "dev",version = "0.1.4"}
>>>>>>> cae9f4a4
chrono = {version = "0.4.19", optional = true}
clap = { version = "3.0.0", default-features = false, features = ["std"], optional=true}
colored = {version = "2.0.0", optional = true}
crossterm = {version = "0.20.0", optional = true}
evalexpr = {version = "6.4.0", optional = true}
serde = { version = "1.0.126", features = ["derive"]}
serde_json = { version = "1.0", optional = true}
similar = { version = "2.0.0", optional = true}
textwrap = { version = "0.14.2", optional = true}
cindex = { version = "0.4.1", optional = true, default-features = false}
rad_ext_template = { version="0.1.0", optional = true}

# Wasm related dependencies
wasm-bindgen = { version = "0.2.74", optional = true}
console_error_panic_hook = { version = "0.1.7", optional = true}
wee_alloc = { version = "0.4.5", optional = true }<|MERGE_RESOLUTION|>--- conflicted
+++ resolved
@@ -1,10 +1,6 @@
 [package]
 name = "r4d"
-<<<<<<< HEAD
-version = "2.1.2"
-=======
 version = "2.1.3"
->>>>>>> cae9f4a4
 edition = "2018"
 license = "MIT OR Apache-2.0"
 keywords = ["macro", "cli", "text-processing"]
@@ -33,16 +29,9 @@
 debug = [ "dep:crossterm", "dep:similar" ]
 color = [ "dep:colored" ]
 hook = []
-<<<<<<< HEAD
-storage = []
-signature = ["serde_json"]
-wasm = ["wasm-bindgen", "console_error_panic_hook", "wee_alloc"]
-template = ["rad_ext_template"]
-=======
 signature = ["dep:serde_json"]
 wasm = ["dep:wasm-bindgen", "dep:console_error_panic_hook", "dep:wee_alloc"]
 template = ["dep:rad_ext_template"]
->>>>>>> cae9f4a4
 
 #/// Backword compatibility features, will be removed in 3.0. Enable this feature if you use $: syntax for "for" variant macros
 for_macro = []
@@ -58,10 +47,7 @@
 bincode = "1.3.3"
 regex = "1.5.4"
 lazy_static = "1.4.0"
-<<<<<<< HEAD
-=======
-dcsv = { git="https://github.com/simhyeon/dcsv", branch = "dev",version = "0.1.4"}
->>>>>>> cae9f4a4
+dcsv = { version = "0.1.4"}
 chrono = {version = "0.4.19", optional = true}
 clap = { version = "3.0.0", default-features = false, features = ["std"], optional=true}
 colored = {version = "2.0.0", optional = true}
@@ -71,7 +57,7 @@
 serde_json = { version = "1.0", optional = true}
 similar = { version = "2.0.0", optional = true}
 textwrap = { version = "0.14.2", optional = true}
-cindex = { version = "0.4.1", optional = true, default-features = false}
+cindex = { git="https://github.com/simhyeon/cindex", branch="dev",version = "0.4.1", optional = true, default-features = false}
 rad_ext_template = { version="0.1.0", optional = true}
 
 # Wasm related dependencies
