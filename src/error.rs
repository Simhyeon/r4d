use crate::AuthType;
#[cfg(feature = "cindex")]
use cindex::CIndexError;
<<<<<<< HEAD
#[cfg(feature = "csv")]
use csv::FromUtf8Error;
=======
>>>>>>> cae9f4a4

/// R4d's error type
#[derive(Debug)]
pub enum RadError {
    Exit,
    HookMacroFail(String),
    InvalidConversion(String),
    UnallowedChar(String),
    AssertFail,
    InvalidExecution(String),
<<<<<<< HEAD
    #[cfg(feature = "csv")]
    InvalidString(FromUtf8Error),
    #[cfg(not(feature = "csv"))]
    InvalidString(std::str::Utf8Error),
=======
>>>>>>> cae9f4a4
    InvalidCommandOption(String),
    EnvError(std::env::VarError),
    InvalidMacroName(String),
    InvalidRegex(regex::Error),
    #[cfg(feature = "evalexpr")]
    InvalidFormula(evalexpr::EvalexprError),
    InvalidArgument(String),
    InvalidArgInt(std::num::ParseIntError),
    InvalidArgBoolean(std::str::ParseBoolError),
    InvalidFile(String),
    StdIo(std::io::Error),
    Utf8Err(std::string::FromUtf8Error),
    UnsupportedTableFormat(String),
<<<<<<< HEAD
    #[cfg(feature = "csv")]
    CsvError(csv::Error),
=======
>>>>>>> cae9f4a4
    BincodeError(String),
    PermissionDenied(String, AuthType),
    StrictPanic,
    Panic,
    ManualPanic(String),
<<<<<<< HEAD
    #[cfg(feature = "storage")]
=======
>>>>>>> cae9f4a4
    StorageError(String),
    #[cfg(feature = "cindex")]
    CIndexError(CIndexError),
    UnallowedMacroExecution(String),
    DcsvError(dcsv::DcsvError),
}
impl std::fmt::Display for RadError {
    fn fmt(&self, f: &mut std::fmt::Formatter<'_>) -> std::fmt::Result {
        let text = match self {
            Self::Exit =>"Exited manually".to_string(),
            Self::HookMacroFail(txt) => format!("Hook macro error \n= {}",txt),
            Self::InvalidConversion(txt)=> format!("Invalid conversion \n= {}",txt),
            Self::UnallowedChar(txt)=> format!("Unallowed character \n= {}",txt),
            Self::AssertFail=> "Assert failed".to_string(),
            Self::InvalidExecution(err)=> format!("Invalid execution error \n= {}",err),
            Self::InvalidCommandOption(command) => format!("Invalid command option\n= {}",command),
            Self::EnvError(env) => format!("Invalid environment name\n= {}",env),
            Self::InvalidMacroName(name)=> format!("Invalid macro name\n= {}",name),
            Self::InvalidRegex(err) => format!("Failed regex operation\n= {}",err),
            #[cfg(feature = "evalexpr")]
            Self::InvalidFormula(err)=> format!("Invalid formula\n= {}",err),
            Self::InvalidArgument(arg) => format!("Invalid argument\n= {}",arg),
            Self::InvalidArgInt(err)=>format!("Invalid argument type\n= {}",err) ,
            Self::InvalidArgBoolean(err)=> format!("Invalid argument type\n= {}",err),
            Self::InvalidFile(file)=> format!("File,\"{}\", does not exist",file),
            Self::StdIo(err) => format!("Standard IO error\n= {}",err),
            Self::Utf8Err(err) =>format!("Failed to convert to utf8 string\n= {}",err),
            Self::UnsupportedTableFormat(txt)=> format!("Unsupported table format\n= {}",txt),
            Self::BincodeError(txt)=> format!("Failed frozen operation\n= {}",txt),
            Self::PermissionDenied(txt, atype) => format!("Permission denied for \"{0}\". Use a flag \"-a {1:?}\" to allow this macro.", txt,atype),
            Self::StrictPanic => "Strict error, exiting...".to_string(),
            Self::Panic => "Processor panicked, exiting...".to_string(),
            Self::ManualPanic(txt) => format!("Panic triggered with message\n= {}",txt),
            Self::StorageError(txt)=> format!("Storage error with message\n= {0}",txt),
            #[cfg(feature = "cindex")]
            Self::CIndexError(err) => err.to_string(),
            Self::UnallowedMacroExecution(txt) => format!("Macro execution is not allowed\n={0}",txt),
            Self::DcsvError(err) => format!("{}",err),
        };
        write!(f, "{}", text)
    }
}

impl std::fmt::Display for RadError {
    fn fmt(&self, f: &mut std::fmt::Formatter<'_>) -> std::fmt::Result {
        let text = match self {
            Self::Exit =>"Exited manually".to_string(),
            Self::HookMacroFail(txt) => format!("Hook macro error \n= {}",txt),
            Self::InvalidConversion(txt)=> format!("Invalid conversion \n= {}",txt),
            Self::UnallowedChar(txt)=> format!("Unallowed character \n= {}",txt),
            Self::AssertFail=> "Assert failed".to_string(),
            Self::InvalidExecution(err)=> format!("Invalid execution error \n= {}",err),
            #[cfg(feature = "csv")]
            Self::InvalidString(err) => format!("Invalid byte array conversion to string \n={}",err),
            #[cfg(not(feature = "csv"))]
            Self::InvalidString(err) => format!("Invalid conversion to string \n={}",err),
            Self::InvalidCommandOption(command) => format!("Invalid command option\n= {}",command),
            Self::EnvError(env) => format!("Invalid environment name\n= {}",env),
            Self::InvalidMacroName(name)=> format!("Invalid macro name\n= {}",name),
            Self::InvalidRegex(err) => format!("Failed regex operation\n= {}",err),
            #[cfg(feature = "evalexpr")]
            Self::InvalidFormula(err)=> format!("Invalid formula\n= {}",err),
            Self::InvalidArgument(arg) => format!("Invalid argument\n= {}",arg),
            Self::InvalidArgInt(err)=>format!("Invalid argument type\n= {}",err) ,
            Self::InvalidArgBoolean(err)=> format!("Invalid argument type\n= {}",err),
            Self::InvalidFile(file)=> format!("File,\"{}\", does not exist",file),
            Self::StdIo(err) => format!("Standard IO error\n= {}",err),
            Self::Utf8Err(err) =>format!("Failed to convert to utf8 string\n= {}",err),
            Self::UnsupportedTableFormat(txt)=> format!("Unsupported table format\n= {}",txt),
            #[cfg(feature = "csv")]
            Self::CsvError(err) => format!("Table error\n= {}",err),
            Self::BincodeError(txt)=> format!("Failed frozen operation\n= {}",txt),
            Self::PermissionDenied(txt, atype) => format!("Permission denied for \"{0}\". Use a flag \"-a {1:?}\" to allow this macro.", txt,atype),
            Self::StrictPanic => "Strict error, exiting...".to_string(),
            Self::Panic => "Processor panicked, exiting...".to_string(),
            Self::ManualPanic(txt) => format!("Panic triggered with message\n= {}",txt),
            #[cfg(feature = "storage")]
            Self::StorageError(txt)=> format!("Storage error with message\n= {0}",txt),
            #[cfg(feature = "cindex")]
            Self::CIndexError(err) => err.to_string(),
            Self::UnallowedMacroExecution(txt) => format!("Macro execution is not allowed\n={0}",txt),
        };
        write!(f, "{}", text)
    }
}

// ==========
// Start of Convert variations
// <CONVERT>
impl From<regex::Error> for RadError {
    fn from(err: regex::Error) -> Self {
        Self::InvalidRegex(err)
    }
}

impl From<dcsv::DcsvError> for RadError {
    fn from(err: dcsv::DcsvError) -> Self {
        Self::DcsvError(err)
    }
}

#[cfg(feature = "evalexpr")]
impl From<evalexpr::EvalexprError> for RadError {
    fn from(err: evalexpr::EvalexprError) -> Self {
        Self::InvalidFormula(err)
    }
}

impl From<std::num::ParseIntError> for RadError {
    fn from(err: std::num::ParseIntError) -> Self {
        Self::InvalidArgInt(err)
    }
}

impl From<std::str::ParseBoolError> for RadError {
    fn from(err: std::str::ParseBoolError) -> Self {
        Self::InvalidArgBoolean(err)
    }
}

impl From<std::io::Error> for RadError {
    fn from(err: std::io::Error) -> Self {
        Self::StdIo(err)
    }
}

impl From<std::string::FromUtf8Error> for RadError {
    fn from(err: std::string::FromUtf8Error) -> Self {
        Self::Utf8Err(err)
    }
}

impl From<std::env::VarError> for RadError {
    fn from(err: std::env::VarError) -> Self {
        Self::EnvError(err)
    }
}

#[cfg(feature = "cindex")]
impl From<CIndexError> for RadError {
    fn from(err: CIndexError) -> Self {
        Self::CIndexError(err)
    }
}
// End of convert variations
// </CONVERT>
// ----------<|MERGE_RESOLUTION|>--- conflicted
+++ resolved
@@ -1,11 +1,6 @@
 use crate::AuthType;
 #[cfg(feature = "cindex")]
 use cindex::CIndexError;
-<<<<<<< HEAD
-#[cfg(feature = "csv")]
-use csv::FromUtf8Error;
-=======
->>>>>>> cae9f4a4
 
 /// R4d's error type
 #[derive(Debug)]
@@ -16,13 +11,6 @@
     UnallowedChar(String),
     AssertFail,
     InvalidExecution(String),
-<<<<<<< HEAD
-    #[cfg(feature = "csv")]
-    InvalidString(FromUtf8Error),
-    #[cfg(not(feature = "csv"))]
-    InvalidString(std::str::Utf8Error),
-=======
->>>>>>> cae9f4a4
     InvalidCommandOption(String),
     EnvError(std::env::VarError),
     InvalidMacroName(String),
@@ -36,20 +24,11 @@
     StdIo(std::io::Error),
     Utf8Err(std::string::FromUtf8Error),
     UnsupportedTableFormat(String),
-<<<<<<< HEAD
-    #[cfg(feature = "csv")]
-    CsvError(csv::Error),
-=======
->>>>>>> cae9f4a4
     BincodeError(String),
     PermissionDenied(String, AuthType),
     StrictPanic,
     Panic,
     ManualPanic(String),
-<<<<<<< HEAD
-    #[cfg(feature = "storage")]
-=======
->>>>>>> cae9f4a4
     StorageError(String),
     #[cfg(feature = "cindex")]
     CIndexError(CIndexError),
@@ -88,49 +67,6 @@
             Self::CIndexError(err) => err.to_string(),
             Self::UnallowedMacroExecution(txt) => format!("Macro execution is not allowed\n={0}",txt),
             Self::DcsvError(err) => format!("{}",err),
-        };
-        write!(f, "{}", text)
-    }
-}
-
-impl std::fmt::Display for RadError {
-    fn fmt(&self, f: &mut std::fmt::Formatter<'_>) -> std::fmt::Result {
-        let text = match self {
-            Self::Exit =>"Exited manually".to_string(),
-            Self::HookMacroFail(txt) => format!("Hook macro error \n= {}",txt),
-            Self::InvalidConversion(txt)=> format!("Invalid conversion \n= {}",txt),
-            Self::UnallowedChar(txt)=> format!("Unallowed character \n= {}",txt),
-            Self::AssertFail=> "Assert failed".to_string(),
-            Self::InvalidExecution(err)=> format!("Invalid execution error \n= {}",err),
-            #[cfg(feature = "csv")]
-            Self::InvalidString(err) => format!("Invalid byte array conversion to string \n={}",err),
-            #[cfg(not(feature = "csv"))]
-            Self::InvalidString(err) => format!("Invalid conversion to string \n={}",err),
-            Self::InvalidCommandOption(command) => format!("Invalid command option\n= {}",command),
-            Self::EnvError(env) => format!("Invalid environment name\n= {}",env),
-            Self::InvalidMacroName(name)=> format!("Invalid macro name\n= {}",name),
-            Self::InvalidRegex(err) => format!("Failed regex operation\n= {}",err),
-            #[cfg(feature = "evalexpr")]
-            Self::InvalidFormula(err)=> format!("Invalid formula\n= {}",err),
-            Self::InvalidArgument(arg) => format!("Invalid argument\n= {}",arg),
-            Self::InvalidArgInt(err)=>format!("Invalid argument type\n= {}",err) ,
-            Self::InvalidArgBoolean(err)=> format!("Invalid argument type\n= {}",err),
-            Self::InvalidFile(file)=> format!("File,\"{}\", does not exist",file),
-            Self::StdIo(err) => format!("Standard IO error\n= {}",err),
-            Self::Utf8Err(err) =>format!("Failed to convert to utf8 string\n= {}",err),
-            Self::UnsupportedTableFormat(txt)=> format!("Unsupported table format\n= {}",txt),
-            #[cfg(feature = "csv")]
-            Self::CsvError(err) => format!("Table error\n= {}",err),
-            Self::BincodeError(txt)=> format!("Failed frozen operation\n= {}",txt),
-            Self::PermissionDenied(txt, atype) => format!("Permission denied for \"{0}\". Use a flag \"-a {1:?}\" to allow this macro.", txt,atype),
-            Self::StrictPanic => "Strict error, exiting...".to_string(),
-            Self::Panic => "Processor panicked, exiting...".to_string(),
-            Self::ManualPanic(txt) => format!("Panic triggered with message\n= {}",txt),
-            #[cfg(feature = "storage")]
-            Self::StorageError(txt)=> format!("Storage error with message\n= {0}",txt),
-            #[cfg(feature = "cindex")]
-            Self::CIndexError(err) => err.to_string(),
-            Self::UnallowedMacroExecution(txt) => format!("Macro execution is not allowed\n={0}",txt),
         };
         write!(f, "{}", text)
     }
